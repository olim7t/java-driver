<!--

         Copyright (C) 2012-2015 DataStax Inc.

      Licensed under the Apache License, Version 2.0 (the "License");
      you may not use this file except in compliance with the License.
      You may obtain a copy of the License at

         http://www.apache.org/licenses/LICENSE-2.0

      Unless required by applicable law or agreed to in writing, software
      distributed under the License is distributed on an "AS IS" BASIS,
      WITHOUT WARRANTIES OR CONDITIONS OF ANY KIND, either express or implied.
      See the License for the specific language governing permissions and
      limitations under the License.

-->
<project xmlns="http://maven.apache.org/POM/4.0.0" xmlns:xsi="http://www.w3.org/2001/XMLSchema-instance" xsi:schemaLocation="http://maven.apache.org/POM/4.0.0 http://maven.apache.org/maven-v4_0_0.xsd">
    <modelVersion>4.0.0</modelVersion>
    <parent>
        <groupId>com.datastax.cassandra</groupId>
        <artifactId>cassandra-driver-parent</artifactId>
<<<<<<< HEAD
        <version>3.1.1-SNAPSHOT</version>
=======
        <version>3.0.5-SNAPSHOT</version>
>>>>>>> 2bc32e90
    </parent>
    <artifactId>cassandra-driver-core</artifactId>
    <packaging>bundle</packaging>
    <name>DataStax Java Driver for Apache Cassandra - Core</name>
    <description>A driver for Apache Cassandra 1.2+ that works exclusively with the Cassandra Query Language version 3
        (CQL3) and Cassandra's binary protocol.
    </description>
    <url>https://github.com/datastax/java-driver</url>

    <properties>
        <main.basedir>${project.parent.basedir}</main.basedir>
    </properties>

    <dependencies>
        <dependency>
            <groupId>io.netty</groupId>
            <artifactId>netty-handler</artifactId>
            <version>${netty.version}</version>
        </dependency>

        <dependency>
            <groupId>com.google.guava</groupId>
            <artifactId>guava</artifactId>
            <version>${guava.version}</version>
        </dependency>

        <dependency>
            <groupId>io.dropwizard.metrics</groupId>
            <artifactId>metrics-core</artifactId>
            <version>${metrics.version}</version>
        </dependency>

        <dependency>
            <groupId>com.github.jnr</groupId>
            <artifactId>jnr-ffi</artifactId>
            <version>${jnr-ffi.version}</version>
        </dependency>

        <dependency>
            <groupId>com.github.jnr</groupId>
            <artifactId>jnr-posix</artifactId>
            <version>${jnr-posix.version}</version>
        </dependency>

        <!-- Compression libraries for the protocol. -->
        <!-- Each of them is only a mandatory runtime dependency if you want to use the compression it offers -->

        <dependency>
            <groupId>org.xerial.snappy</groupId>
            <artifactId>snappy-java</artifactId>
            <version>${snappy.version}</version>
            <optional>true</optional>
        </dependency>

        <dependency>
            <groupId>net.jpountz.lz4</groupId>
            <artifactId>lz4</artifactId>
            <version>${lz4.version}</version>
            <optional>true</optional>
        </dependency>

        <!-- End of compression libraries -->

        <dependency>
            <groupId>io.netty</groupId>
            <artifactId>netty-transport-native-epoll</artifactId>
            <version>${netty.version}</version>
            <optional>true</optional>
        </dependency>

        <dependency>
            <groupId>org.hdrhistogram</groupId>
            <artifactId>HdrHistogram</artifactId>
            <version>${hdr.version}</version>
            <optional>true</optional>
        </dependency>

        <dependency>
            <groupId>org.testng</groupId>
            <artifactId>testng</artifactId>
            <version>${testng.version}</version>
            <scope>test</scope>
        </dependency>

        <dependency>
            <groupId>org.assertj</groupId>
            <artifactId>assertj-core</artifactId>
            <version>${assertj.version}</version>
            <scope>test</scope>
        </dependency>

        <dependency>
            <groupId>org.mockito</groupId>
            <artifactId>mockito-all</artifactId>
            <version>${mockito.version}</version>
            <scope>test</scope>
        </dependency>

        <dependency>
            <groupId>org.scassandra</groupId>
            <artifactId>java-client</artifactId>
            <version>${scassandra.version}</version>
            <scope>test</scope>
            <exclusions>
                <exclusion>
                    <groupId>ch.qos.logback</groupId>
                    <artifactId>logback-classic</artifactId>
                </exclusion>
            </exclusions>
        </dependency>

        <dependency>
            <groupId>org.apache.commons</groupId>
            <artifactId>commons-exec</artifactId>
            <version>${commons-exec.version}</version>
            <scope>test</scope>
        </dependency>

        <dependency>
            <groupId>io.netty</groupId>
            <artifactId>netty-tcnative</artifactId>
            <version>1.1.33.Fork18</version>
            <classifier>${os.detected.classifier}</classifier>
            <scope>test</scope>
        </dependency>

        <dependency>
            <groupId>log4j</groupId>
            <artifactId>log4j</artifactId>
            <version>${log4j.version}</version>
            <scope>test</scope>
        </dependency>

        <dependency>
            <groupId>org.slf4j</groupId>
            <artifactId>slf4j-log4j12</artifactId>
            <version>${slf4j-log4j12.version}</version>
            <scope>test</scope>
        </dependency>

    </dependencies>

    <build>
        <resources>
            <resource>
                <directory>src/main/resources</directory>
                <filtering>true</filtering>
            </resource>
        </resources>
        <plugins>
            <plugin>
                <groupId>org.apache.maven.plugins</groupId>
                <artifactId>maven-jar-plugin</artifactId>
                <version>2.2</version>
                <executions>
                    <execution>
                        <goals>
                            <goal>test-jar</goal>
                        </goals>
                        <phase>test-compile</phase>
                    </execution>
                </executions>
            </plugin>
            <plugin>
                <groupId>org.apache.felix</groupId>
                <artifactId>maven-bundle-plugin</artifactId>
                <extensions>true</extensions>
                <version>2.4.0</version>
                <!--
                  Default configuration, used by the `bundle` goal that is implicitly bound to the `package` phase
                  (because the project uses the `bundle` packaging)
                -->
                <configuration>
                    <instructions>
                        <Bundle-SymbolicName>com.datastax.driver.core</Bundle-SymbolicName>
                        <Bundle-Version>${project.version}</Bundle-Version>
                        <_include>-osgi.bnd</_include>
                        <Import-Package>
                            <!-- JNR does not provide OSGi bundles, so exclude it; the driver can live without it -->
                            <![CDATA[com.google.common*;version="[14.0,20)",!jnr.*,*]]></Import-Package>
                    </instructions>
                    <supportedProjectTypes>
                        <supportedProjectType>jar</supportedProjectType>
                        <supportedProjectType>bundle</supportedProjectType>
                        <supportedProjectType>pom</supportedProjectType>
                    </supportedProjectTypes>
                </configuration>
                <executions>
                    <!-- Alternate execution to generate the shaded JAR's manifest -->
                    <execution>
                        <id>bundle-manifest-shaded</id>
                        <phase>prepare-package</phase>
                        <goals>
                            <goal>manifest</goal>
                        </goals>
                        <configuration>
                            <manifestLocation>${project.build.directory}/META-INF-shaded</manifestLocation>
                            <instructions>
                                <Import-Package>
                                    <!--
                                    JNR does not provide OSGi bundles, so exclude it; the driver can live without it
                                    Explicitly import javax.security.cert because it's required by Netty, but Netty has been explicitly excluded
                                    -->
                                    <![CDATA[com.google.common.*;version="[14.0,19)",!jnr.*,!io.netty.*,javax.security.cert,*]]></Import-Package>
                                <Private-Package>com.datastax.shaded.*</Private-Package>
                            </instructions>
                        </configuration>
                    </execution>
                </executions>
            </plugin>
            <plugin>
                <artifactId>maven-shade-plugin</artifactId>
                <version>2.3</version>
                <executions>
                    <execution>
                        <phase>package</phase>
                        <goals>
                            <goal>shade</goal>
                        </goals>
                        <configuration>
                            <shadedArtifactAttached>true</shadedArtifactAttached>
                            <artifactSet>
                                <includes>
                                    <include>io.netty:*</include>
                                </includes>
                                <excludes>
                                    <exclude>io.netty:netty-transport-native-epoll</exclude>
                                </excludes>
                            </artifactSet>
                            <relocations>
                                <relocation>
                                    <pattern>io.netty</pattern>
                                    <shadedPattern>com.datastax.shaded.netty</shadedPattern>
                                </relocation>
                            </relocations>
                            <transformers>
                                <transformer implementation="org.apache.maven.plugins.shade.resource.DontIncludeResourceTransformer">
                                    <resources>
                                        <resource>META-INF/MANIFEST.MF</resource>
                                        <resource>META-INF/io.netty.versions.properties</resource>
                                        <resource>META-INF/maven/io.netty/netty-buffer/pom.properties</resource>
                                        <resource>META-INF/maven/io.netty/netty-buffer/pom.xml</resource>
                                        <resource>META-INF/maven/io.netty/netty-codec/pom.properties</resource>
                                        <resource>META-INF/maven/io.netty/netty-codec/pom.xml</resource>
                                        <resource>META-INF/maven/io.netty/netty-common/pom.properties</resource>
                                        <resource>META-INF/maven/io.netty/netty-common/pom.xml</resource>
                                        <resource>META-INF/maven/io.netty/netty-handler/pom.properties</resource>
                                        <resource>META-INF/maven/io.netty/netty-handler/pom.xml</resource>
                                        <resource>META-INF/maven/io.netty/netty-transport/pom.properties</resource>
                                        <resource>META-INF/maven/io.netty/netty-transport/pom.xml</resource>
                                    </resources>
                                </transformer>
                                <!-- Pick up the alternate manifest that was generated by the alternate execution of the bundle plugin -->
                                <transformer implementation="org.apache.maven.plugins.shade.resource.IncludeResourceTransformer">
                                    <resource>META-INF/MANIFEST.MF</resource>
                                    <file>${project.build.directory}/META-INF-shaded/MANIFEST.MF</file>
                                </transformer>
                            </transformers>
                        </configuration>
                    </execution>
                </executions>
            </plugin>
        </plugins>

        <pluginManagement>
            <plugins>
                <!--This plugin's configuration is used to store Eclipse m2e settings only. It has no influence on the Maven build itself.-->
                <plugin>
                    <groupId>org.eclipse.m2e</groupId>
                    <artifactId>lifecycle-mapping</artifactId>
                    <version>1.0.0</version>
                    <configuration>
                        <lifecycleMappingMetadata>
                            <pluginExecutions>
                                <pluginExecution>
                                    <pluginExecutionFilter>
                                        <groupId>org.apache.maven.plugins</groupId>
                                        <artifactId>maven-jar-plugin</artifactId>
                                        <versionRange>[2.2,)</versionRange>
                                        <goals>
                                            <goal>test-jar</goal>
                                        </goals>
                                    </pluginExecutionFilter>
                                    <action>
                                        <ignore />
                                    </action>
                                </pluginExecution>
                            </pluginExecutions>
                        </lifecycleMappingMetadata>
                    </configuration>
                </plugin>
            </plugins>
        </pluginManagement>
        <extensions>
            <extension>
                <groupId>kr.motd.maven</groupId>
                <artifactId>os-maven-plugin</artifactId>
                <version>1.4.1.Final</version>
            </extension>
        </extensions>
    </build>

    <profiles>
        <profile>
            <id>isolated</id>
            <properties>
                <env>default</env>
            </properties>
            <build>
                <plugins>
                    <plugin>
                        <groupId>org.apache.maven.plugins</groupId>
                        <artifactId>maven-surefire-plugin</artifactId>
                        <version>2.16</version>
                        <configuration>
                            <skip>false</skip>
                            <includes>
                                <include>**/SSL*Test.java</include>
                                <include>**/ControlConnectionTest.java</include>
                                <include>**/ExtendedPeerCheckDisabledTest.java</include>
<<<<<<< HEAD
                                <include>**/UUIDsPID*.java</include>
=======
                                <include>**/FrameLengthTest.java</include>
                                <include>**/HeapCompressionTest.java</include>
>>>>>>> 2bc32e90
                            </includes>
                        </configuration>
                    </plugin>
                </plugins>
            </build>
        </profile>
    </profiles>

    <licenses>
        <license>
            <name>Apache 2</name>
            <url>http://www.apache.org/licenses/LICENSE-2.0.txt</url>
            <distribution>repo</distribution>
            <comments>Apache License Version 2.0</comments>
        </license>
    </licenses>

    <scm>
        <connection>scm:git:git@github.com:datastax/java-driver.git</connection>
        <developerConnection>scm:git:git@github.com:datastax/java-driver.git</developerConnection>
        <url>https://github.com/datastax/java-driver</url>
        <tag>HEAD</tag>
    </scm>

    <developers>
        <developer>
            <name>Various</name>
            <organization>DataStax</organization>
        </developer>
    </developers>

</project>
<|MERGE_RESOLUTION|>--- conflicted
+++ resolved
@@ -20,11 +20,7 @@
     <parent>
         <groupId>com.datastax.cassandra</groupId>
         <artifactId>cassandra-driver-parent</artifactId>
-<<<<<<< HEAD
         <version>3.1.1-SNAPSHOT</version>
-=======
-        <version>3.0.5-SNAPSHOT</version>
->>>>>>> 2bc32e90
     </parent>
     <artifactId>cassandra-driver-core</artifactId>
     <packaging>bundle</packaging>
@@ -345,12 +341,9 @@
                                 <include>**/SSL*Test.java</include>
                                 <include>**/ControlConnectionTest.java</include>
                                 <include>**/ExtendedPeerCheckDisabledTest.java</include>
-<<<<<<< HEAD
                                 <include>**/UUIDsPID*.java</include>
-=======
                                 <include>**/FrameLengthTest.java</include>
                                 <include>**/HeapCompressionTest.java</include>
->>>>>>> 2bc32e90
                             </includes>
                         </configuration>
                     </plugin>
