--- conflicted
+++ resolved
@@ -19,18 +19,9 @@
 import java.math.BigInteger;
 import java.net.InetAddress;
 import java.net.UnknownHostException;
-<<<<<<< HEAD
 import java.nio.*;
 import java.nio.charset.*;
 import java.text.*;
-=======
-import java.nio.BufferUnderflowException;
-import java.nio.ByteBuffer;
-import java.nio.charset.Charset;
-import java.text.ParseException;
-import java.text.ParsePosition;
-import java.text.SimpleDateFormat;
->>>>>>> 2905f6a5
 import java.util.*;
 import java.util.regex.Pattern;
 
@@ -238,19 +229,10 @@
         return null;
     }
 
-<<<<<<< HEAD
     private static ByteBuffer pack(List<ByteBuffer> buffers, int elements, ProtocolVersion version) {
-=======
-    private static ByteBuffer pack(List<ByteBuffer> buffers, int elements, int version) {
-        if (elements > 65535)
-            throw new IllegalArgumentException("Native protocol version 2 supports up to 65535 elements in any collection - but collection contains " + elements + " elements");
-
->>>>>>> 2905f6a5
         int size = 0;
         for (ByteBuffer bb : buffers) {
             int elemSize = sizeOfValue(bb, version);
-            if (elemSize > 65535)
-                throw new IllegalArgumentException("Native protocol version 2 supports only elements with size up to 65535 bytes - but element size is " + elemSize + " bytes");
             size += elemSize;
         }
 
@@ -265,6 +247,8 @@
         switch (version) {
             case V1:
             case V2:
+                if (elements > 65535)
+                    throw new IllegalArgumentException("Native protocol version 2 supports up to 65535 elements in any collection - but collection contains " + elements + " elements");
                 output.putShort((short)elements);
                 break;
             case V3:
@@ -352,7 +336,10 @@
         switch (version) {
             case V1:
             case V2:
-                return 2 + value.remaining();
+                int elemSize = value.remaining();
+                if (elemSize > 65535)
+                    throw new IllegalArgumentException("Native protocol version 2 supports only elements with size up to 65535 bytes - but element size is " + elemSize + " bytes");
+                return 2 + elemSize;
             case V3:
                 return value == null ? 4 : 4 + value.remaining();
             default:
