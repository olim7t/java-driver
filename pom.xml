<!--
  Licensed under the Apache License, Version 2.0 (the "License");
  you may not use this file except in compliance with the License.
  You may obtain a copy of the License at

    http://www.apache.org/licenses/LICENSE-2.0

  Unless required by applicable law or agreed to in writing, software
  distributed under the License is distributed on an "AS IS" BASIS,
  WITHOUT WARRANTIES OR CONDITIONS OF ANY KIND, either express or implied.
  See the License for the specific language governing permissions and
  limitations under the License. See accompanying LICENSE file.
-->
<project xmlns="http://maven.apache.org/POM/4.0.0" xmlns:xsi="http://www.w3.org/2001/XMLSchema-instance" xsi:schemaLocation="http://maven.apache.org/POM/4.0.0 http://maven.apache.org/maven-v4_0_0.xsd">
  <modelVersion>4.0.0</modelVersion>
  <parent>
    <groupId>org.sonatype.oss</groupId>
    <artifactId>oss-parent</artifactId>
    <version>7</version>
    <relativePath />
  </parent>
  
  <groupId>com.datastax.cassandra</groupId>
  <artifactId>cassandra-driver-parent</artifactId>
<<<<<<< HEAD
  <version>2.1.3-SNAPSHOT</version>
=======
  <version>2.0.9-SNAPSHOT</version>
>>>>>>> 0fe153fa
  <packaging>pom</packaging>
  <name>DataStax Java Driver for Apache Cassandra</name>
  <description>A driver for Apache Cassandra 1.2+ that works exclusively with the Cassandra Query Language version 3 (CQL3) and Cassandra's binary protocol.</description>
  <url>https://github.com/datastax/java-driver</url>

  <modules>
    <module>driver-core</module>
    <module>driver-mapping</module>
    <module>driver-examples</module>
    <module>driver-dse</module>
    <module>driver-dist</module>
  </modules>

  <properties>
    <project.build.sourceEncoding>UTF-8</project.build.sourceEncoding>
    <cassandra.version>2.1.0</cassandra.version>
  </properties>

  <dependencies>
    <dependency>
      <groupId>log4j</groupId>
      <artifactId>log4j</artifactId>
      <version>1.2.17</version>
      <scope>test</scope>
    </dependency>

    <dependency>
      <groupId>org.slf4j</groupId>
      <artifactId>slf4j-log4j12</artifactId>
      <version>1.7.6</version>
      <scope>test</scope>
    </dependency>
  </dependencies>

  <profiles>
    <profile>
      <id>doclint-java8-disable</id>
      <activation>
        <jdk>[1.8,)</jdk>
      </activation>
      <properties>
        <javadoc.opts>-Xdoclint:none</javadoc.opts>
      </properties>
    </profile>
  </profiles>

  <build>
    <plugins>
      <plugin>
        <artifactId>maven-compiler-plugin</artifactId>
        <version>3.1</version>
        <configuration>
          <source>1.6</source>
          <target>1.6</target>
          <optimize>true</optimize>
          <showDeprecation>true</showDeprecation>
          <showWarnings>true</showWarnings>
        </configuration>
      </plugin>
      <plugin>
        <groupId>org.apache.maven.plugins</groupId>
        <artifactId>maven-source-plugin</artifactId>
        <version>2.2.1</version>
        <executions>
          <execution>
            <id>attach-sources</id>
            <goals>
              <goal>jar-no-fork</goal>
            </goals>
          </execution>
        </executions>
      </plugin>
      <plugin>
<<<<<<< HEAD
        <groupId>org.apache.maven.plugins</groupId>
        <artifactId>maven-javadoc-plugin</artifactId>
        <version>2.9.1</version>
        <configuration>
          <!-- I can haz math in my javadoc (see http://zverovich.net/2012/01/14/beautiful-math-in-javadoc.html) -->
          <additionalparam>-header '&lt;script type="text/javascript" src="http://cdn.mathjax.org/mathjax/latest/MathJax.js?config=TeX-AMS-MML_HTMLorMML"&gt;&lt;/script&gt;'</additionalparam>
        </configuration>
        <executions>
          <execution>
            <id>attach-javadocs</id>
            <goals>
              <goal>jar</goal>
            </goals>
          </execution>
        </executions>
=======
          <groupId>org.apache.maven.plugins</groupId>
          <artifactId>maven-javadoc-plugin</artifactId>
          <version>2.9.1</version>
          <configuration>
            <!-- I can haz math in my javadoc (see http://zverovich.net/2012/01/14/beautiful-math-in-javadoc.html) -->
            <additionalparam>-header '&lt;script type="text/javascript" src="http://cdn.mathjax.org/mathjax/latest/MathJax.js?config=TeX-AMS-MML_HTMLorMML"&gt;&lt;/script&gt;'</additionalparam>
          </configuration>
          <executions>
            <execution>
              <id>attach-javadocs</id>
              <goals>
                <goal>jar</goal>
              </goals>
              <configuration>
                <additionalparam>${javadoc.opts}</additionalparam>
              </configuration>
            </execution>
          </executions>
>>>>>>> 0fe153fa
      </plugin>
      <plugin>
        <groupId>org.apache.maven.plugins</groupId>
        <artifactId>maven-release-plugin</artifactId>
        <version>2.5</version>
        <configuration>
          <tagNameFormat>@{project.version}</tagNameFormat>
        </configuration>
      </plugin>
      <plugin>
        <groupId>org.codehaus.mojo</groupId>
        <artifactId>clirr-maven-plugin</artifactId>
        <version>2.6.1</version>
        <configuration>
          <comparisonVersion>2.1.0</comparisonVersion>
          <ignoredDifferencesFile>../clirr-ignores.xml</ignoredDifferencesFile>
          <excludes>
            <!-- Package-private, internal classes -->
            <exclude>com/datastax/driver/core/Frame$*</exclude>
            <exclude>com/datastax/driver/core/ProtocolEvent$*</exclude>
            <exclude>com/datastax/driver/core/Message$*</exclude>
            <exclude>com/datastax/driver/core/Requests$*</exclude>
            <exclude>com/datastax/driver/core/Responses$*</exclude>
          </excludes>
        </configuration>
      </plugin>
    </plugins>
  </build>

  <licenses>
    <license>
      <name>Apache 2</name>
      <url>http://www.apache.org/licenses/LICENSE-2.0.txt</url>
      <distribution>repo</distribution>
      <comments>Apache License Version 2.0</comments>
    </license>
  </licenses>

  <scm>
    <connection>scm:git:git@github.com:datastax/java-driver.git</connection>
    <developerConnection>scm:git:git@github.com:datastax/java-driver.git</developerConnection>
    <url>https://github.com/datastax/java-driver</url>
    <tag>HEAD</tag>
  </scm>

  <developers>
    <developer>
      <name>Various</name>
      <organization>DataStax</organization>
    </developer>
  </developers>
</project><|MERGE_RESOLUTION|>--- conflicted
+++ resolved
@@ -22,11 +22,7 @@
   
   <groupId>com.datastax.cassandra</groupId>
   <artifactId>cassandra-driver-parent</artifactId>
-<<<<<<< HEAD
   <version>2.1.3-SNAPSHOT</version>
-=======
-  <version>2.0.9-SNAPSHOT</version>
->>>>>>> 0fe153fa
   <packaging>pom</packaging>
   <name>DataStax Java Driver for Apache Cassandra</name>
   <description>A driver for Apache Cassandra 1.2+ that works exclusively with the Cassandra Query Language version 3 (CQL3) and Cassandra's binary protocol.</description>
@@ -100,7 +96,6 @@
         </executions>
       </plugin>
       <plugin>
-<<<<<<< HEAD
         <groupId>org.apache.maven.plugins</groupId>
         <artifactId>maven-javadoc-plugin</artifactId>
         <version>2.9.1</version>
@@ -114,28 +109,11 @@
             <goals>
               <goal>jar</goal>
             </goals>
+            <configuration>
+              <additionalparam>${javadoc.opts}</additionalparam>
+            </configuration>
           </execution>
         </executions>
-=======
-          <groupId>org.apache.maven.plugins</groupId>
-          <artifactId>maven-javadoc-plugin</artifactId>
-          <version>2.9.1</version>
-          <configuration>
-            <!-- I can haz math in my javadoc (see http://zverovich.net/2012/01/14/beautiful-math-in-javadoc.html) -->
-            <additionalparam>-header '&lt;script type="text/javascript" src="http://cdn.mathjax.org/mathjax/latest/MathJax.js?config=TeX-AMS-MML_HTMLorMML"&gt;&lt;/script&gt;'</additionalparam>
-          </configuration>
-          <executions>
-            <execution>
-              <id>attach-javadocs</id>
-              <goals>
-                <goal>jar</goal>
-              </goals>
-              <configuration>
-                <additionalparam>${javadoc.opts}</additionalparam>
-              </configuration>
-            </execution>
-          </executions>
->>>>>>> 0fe153fa
       </plugin>
       <plugin>
         <groupId>org.apache.maven.plugins</groupId>
